--- conflicted
+++ resolved
@@ -46,13 +46,9 @@
 
 void mmu_unmap(void *addr, size_t size)
 {
-<<<<<<< HEAD
-    mmu::unmap_address(addr, addr, size);
-=======
 #ifdef AARCH64_PORT_STUB
     abort();
 #else
-    mmu::unmap_address(addr, size);
+    mmu::unmap_address(addr, addr, size);
 #endif /* !AARCH64_PORT_STUB */
->>>>>>> 3751c5b1
 }