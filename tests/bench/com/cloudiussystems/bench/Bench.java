package com.cloudiussystems.bench;

public class Bench {
	
	static long measure(Benchmark b, int iterations) throws Exception {
		long t1 = System.nanoTime();
		b.run(iterations);
		long t2 = System.nanoTime();
		return t2 - t1;
	}
	
	static void test(Benchmark b) throws Exception {
		int iterations = 10000;
		// warm things up
		b.run(iterations);
		while (measure(b, iterations) < 1000000000) {
			iterations *= 2;
		}
		long t = measure(b, iterations);
		System.out.printf("%8d %s\n", t / iterations, b.getName());
	}
	
	public static void main(String[] args) throws Exception {
		test(new NanoTimeBench());
		test(new ContextSwitchBench());
<<<<<<< HEAD
		test(new SieveBench(100000));
		// Note: To run a larger SieveBench test, do not remove the above
		// short test - it is necessary to get JIT working (otherwise,
		// since a large test will only have one iteration, the test will
		// not be compiled. Also enabling the following test requires more
		// memory:
		// test(new SieveBench(200*1000000));
		test(new NullPointerExceptionBench());
=======
		// large test requiring more memory:
		//SieveBench small = new SieveBench(10000);
		//System.out.println("Small SieveBench (warmup): "+measure(small, 10000)/1e9);
		//SieveBench sb = new SieveBench(200*1000000);
		//System.out.println("Large SieveBench: "+measure(sb, 1)/1e9);
>>>>>>> 35ac5c7f
	}
}<|MERGE_RESOLUTION|>--- conflicted
+++ resolved
@@ -23,21 +23,11 @@
 	public static void main(String[] args) throws Exception {
 		test(new NanoTimeBench());
 		test(new ContextSwitchBench());
-<<<<<<< HEAD
-		test(new SieveBench(100000));
-		// Note: To run a larger SieveBench test, do not remove the above
-		// short test - it is necessary to get JIT working (otherwise,
-		// since a large test will only have one iteration, the test will
-		// not be compiled. Also enabling the following test requires more
-		// memory:
-		// test(new SieveBench(200*1000000));
-		test(new NullPointerExceptionBench());
-=======
 		// large test requiring more memory:
 		//SieveBench small = new SieveBench(10000);
 		//System.out.println("Small SieveBench (warmup): "+measure(small, 10000)/1e9);
 		//SieveBench sb = new SieveBench(200*1000000);
 		//System.out.println("Large SieveBench: "+measure(sb, 1)/1e9);
->>>>>>> 35ac5c7f
+		test(new NullPointerExceptionBench());
 	}
 }